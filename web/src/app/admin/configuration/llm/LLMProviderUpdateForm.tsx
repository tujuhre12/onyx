import ReactMarkdown from "react-markdown";
import { LoadingAnimation } from "@/components/Loading";
import { AdvancedOptionsToggle } from "@/components/AdvancedOptionsToggle";
import Text from "@/components/ui/text";
import { Separator } from "@/components/ui/separator";
import { Button } from "@/components/ui/button";
import { Form, Formik } from "formik";
import { FiTrash } from "react-icons/fi";
import { LLM_PROVIDERS_ADMIN_URL } from "./constants";
import {
  SelectorFormField,
  TextFormField,
  MultiSelectField,
  FileUploadFormField,
} from "@/components/Field";
import { useState } from "react";
import { useSWRConfig } from "swr";
import {
  LLMProviderView,
  ModelConfigurationUpsertRequest,
  WellKnownLLMProviderDescriptor,
} from "./interfaces";
import { PopupSpec } from "@/components/admin/connectors/Popup";
import * as Yup from "yup";
import isEqual from "lodash/isEqual";
import { IsPublicGroupSelector } from "@/components/IsPublicGroupSelector";
import { FetchOllamaModelsButton } from "./FetchOllamaModelsButton";

export function LLMProviderUpdateForm({
  llmProviderDescriptor,
  onClose,
  existingLlmProvider,
  shouldMarkAsDefault,
  setPopup,
  hideSuccess,
  firstTimeConfiguration = false,
}: {
  llmProviderDescriptor: WellKnownLLMProviderDescriptor;
  onClose: () => void;
  existingLlmProvider?: LLMProviderView;
  shouldMarkAsDefault?: boolean;
  setPopup?: (popup: PopupSpec) => void;
  hideSuccess?: boolean;

  // Set this when this is the first time the user is setting Onyx up.
  firstTimeConfiguration?: boolean;
}) {
  const { mutate } = useSWRConfig();

  const [isTesting, setIsTesting] = useState(false);
  const [testError, setTestError] = useState<string>("");
<<<<<<< HEAD
  const [availableModels, setAvailableModels] = useState<string[]>([]);
=======
  const [isFetchingModels, setIsFetchingModels] = useState(false);
  const [fetchModelsError, setFetchModelsError] = useState<string>("");
>>>>>>> 172e5f0e

  const [showAdvancedOptions, setShowAdvancedOptions] = useState(false);

  // Define the initial values based on the provider's requirements
  const initialValues = {
    name:
      existingLlmProvider?.name || (firstTimeConfiguration ? "Default" : ""),
    api_key: existingLlmProvider?.api_key ?? "",
    api_base: existingLlmProvider?.api_base ?? "",
    api_version: existingLlmProvider?.api_version ?? "",
    // For Azure OpenAI, combine api_base and api_version into target_uri
    target_uri:
      llmProviderDescriptor.name === "azure" &&
      existingLlmProvider?.api_base &&
      existingLlmProvider?.api_version
        ? `${existingLlmProvider.api_base}/openai/deployments/your-deployment?api-version=${existingLlmProvider.api_version}`
        : "",
    default_model_name:
      existingLlmProvider?.default_model_name ??
      (llmProviderDescriptor.default_model ||
        llmProviderDescriptor.model_configurations[0]?.name),
    fast_default_model_name:
      existingLlmProvider?.fast_default_model_name ??
      (llmProviderDescriptor.default_fast_model || null),
    custom_config:
      existingLlmProvider?.custom_config ??
      llmProviderDescriptor.custom_config_keys?.reduce(
        (acc, customConfigKey) => {
          acc[customConfigKey.name] = "";
          return acc;
        },
        {} as { [key: string]: string }
      ),
    is_public: existingLlmProvider?.is_public ?? true,
    groups: existingLlmProvider?.groups ?? [],
    model_configurations: existingLlmProvider?.model_configurations ?? [],
    deployment_name: existingLlmProvider?.deployment_name,

    // This field only exists to store the selected model-names.
    // It is *not* passed into the JSON body that is submitted to the backend APIs.
    // It will be deleted from the map prior to submission.
    selected_model_names: existingLlmProvider
      ? existingLlmProvider.model_configurations
          .filter((modelConfiguration) => modelConfiguration.is_visible)
          .map((modelConfiguration) => modelConfiguration.name)
      : // default case - use built in "visible" models
        (llmProviderDescriptor.model_configurations
          .filter((modelConfiguration) => modelConfiguration.is_visible)
          .map((modelConfiguration) => modelConfiguration.name) as string[]),

    // Helper field to force re-renders when model list updates
    _modelListUpdated: 0,
  };

  // Setup validation schema if required
  const validationSchema = Yup.object({
    name: Yup.string().required("Display Name is required"),
    api_key: llmProviderDescriptor.api_key_required
      ? Yup.string().required("API Key is required")
      : Yup.string(),
    api_base:
      llmProviderDescriptor.api_base_required &&
      llmProviderDescriptor.name !== "azure"
        ? Yup.string().required("API Base is required")
        : Yup.string(),
    api_version:
      llmProviderDescriptor.api_version_required &&
      llmProviderDescriptor.name !== "azure"
        ? Yup.string().required("API Version is required")
        : Yup.string(),
    target_uri:
      llmProviderDescriptor.name === "azure"
        ? Yup.string()
            .required("Target URI is required")
            .test(
              "valid-target-uri",
              "Target URI must be a valid URL with exactly one query parameter (api-version)",
              (value) => {
                if (!value) return false;
                try {
                  const url = new URL(value);
                  const params = new URLSearchParams(url.search);
                  const paramKeys = Array.from(params.keys());

                  // Check if there's exactly one parameter and it's api-version
                  return (
                    paramKeys.length === 1 &&
                    paramKeys[0] === "api-version" &&
                    !!params.get("api-version")
                  );
                } catch {
                  return false;
                }
              }
            )
        : Yup.string(),
    ...(llmProviderDescriptor.custom_config_keys
      ? {
          custom_config: Yup.object(
            llmProviderDescriptor.custom_config_keys.reduce(
              (acc, customConfigKey) => {
                if (customConfigKey.is_required) {
                  acc[customConfigKey.name] = Yup.string().required(
                    `${
                      customConfigKey.display_name || customConfigKey.name
                    } is required`
                  );
                }
                return acc;
              },
              {} as { [key: string]: Yup.StringSchema }
            )
          ),
        }
      : {}),
    deployment_name: llmProviderDescriptor.deployment_name_required
      ? Yup.string().required("Deployment Name is required")
      : Yup.string().nullable(),
    default_model_name: Yup.string().required("Model name is required"),
    fast_default_model_name: Yup.string().nullable(),
    // EE Only
    is_public: Yup.boolean().required(),
    groups: Yup.array().of(Yup.number()),
    selected_model_names: Yup.array().of(Yup.string()),
  });

  const customLinkRenderer = ({ href, children }: any) => {
    return (
      <a href={href} className="text-link hover:text-link-hover">
        {children}
      </a>
    );
  };

  const fetchBedrockModels = async (values: any, setFieldValue: any) => {
    if (llmProviderDescriptor.name !== "bedrock") {
      return;
    }

    setIsFetchingModels(true);
    setFetchModelsError("");

    try {
      const response = await fetch("/api/admin/llm/bedrock/available-models", {
        method: "POST",
        headers: {
          "Content-Type": "application/json",
        },
        body: JSON.stringify({
          aws_region_name: values.custom_config?.AWS_REGION_NAME,
          aws_access_key_id: values.custom_config?.AWS_ACCESS_KEY_ID,
          aws_secret_access_key: values.custom_config?.AWS_SECRET_ACCESS_KEY,
          aws_bearer_token_bedrock:
            values.custom_config?.AWS_BEARER_TOKEN_BEDROCK,
          provider_name: existingLlmProvider?.name, // Save models to existing provider if editing
        }),
      });

      if (!response.ok) {
        const errorData = await response.json();
        throw new Error(errorData.detail || "Failed to fetch models");
      }

      const availableModels: string[] = await response.json();

      // Update the model configurations with the fetched models
      const updatedModelConfigs = availableModels.map((modelName) => {
        // Find existing configuration to preserve is_visible setting
        const existingConfig = llmProviderDescriptor.model_configurations.find(
          (config) => config.name === modelName
        );

        return {
          name: modelName,
          is_visible: existingConfig?.is_visible ?? false, // Preserve existing visibility or default to false
          max_input_tokens: null,
          supports_image_input: false, // Will be determined by the backend
        };
      });

      // Update the descriptor and form values
      llmProviderDescriptor.model_configurations = updatedModelConfigs;

      // Update selected model names to only include previously visible models that are available
      const previouslySelectedModels = values.selected_model_names || [];
      const stillAvailableSelectedModels = previouslySelectedModels.filter(
        (modelName: string) => availableModels.includes(modelName)
      );
      setFieldValue("selected_model_names", stillAvailableSelectedModels);

      // Set a default model if none is set
      if (
        (!values.default_model_name ||
          !availableModels.includes(values.default_model_name)) &&
        availableModels.length > 0
      ) {
        setFieldValue("default_model_name", availableModels[0]);
      }

      // Clear fast model if it's not in the new list
      if (
        values.fast_default_model_name &&
        !availableModels.includes(values.fast_default_model_name)
      ) {
        setFieldValue("fast_default_model_name", null);
      }

      // Force a re-render by updating a timestamp or counter
      setFieldValue("_modelListUpdated", Date.now());

      setPopup?.({
        message: `Successfully fetched ${availableModels.length} models for the selected region (including cross-region inference models).`,
        type: "success",
      });
    } catch (error) {
      const errorMessage =
        error instanceof Error ? error.message : "Unknown error";
      setFetchModelsError(errorMessage);
      setPopup?.({
        message: `Failed to fetch models: ${errorMessage}`,
        type: "error",
      });
    } finally {
      setIsFetchingModels(false);
    }
  };

  return (
    <Formik
      initialValues={initialValues}
      validationSchema={validationSchema}
      onSubmit={async (values, { setSubmitting }) => {
        setSubmitting(true);

        // build final payload
        const {
          selected_model_names: visibleModels,
          model_configurations: modelConfigurations,
          target_uri,
          _modelListUpdated,
          ...rest
        } = values;

        // For Azure OpenAI, parse target_uri to extract api_base and api_version
        let finalApiBase = rest.api_base?.trim();
        let finalApiVersion = rest.api_version;

        if (llmProviderDescriptor.name === "azure" && target_uri) {
          try {
            const url = new URL(target_uri);
            finalApiBase = url.origin; // Only use origin (protocol + hostname + port)
            finalApiVersion = url.searchParams.get("api-version") || "";
          } catch (error) {
            // This should not happen due to validation, but handle gracefully
            console.error("Failed to parse target_uri:", error);
          }
        }

        // Normalize api_base: ensure scheme for providers like Ollama
        if (finalApiBase) {
          const hasScheme = /^https?:\/\//i.test(finalApiBase);
          if (!hasScheme) {
            finalApiBase = `http://${finalApiBase}`;
          }
        }

        // Create the final payload with proper typing
        // Persist models from fetched list when available (e.g., Ollama), otherwise use descriptor
        const modelNamesForSave: string[] =
          availableModels.length > 0
            ? availableModels
            : llmProviderDescriptor.model_configurations.map((m) => m.name);

        const finalValues = {
          ...rest,
          api_base: finalApiBase,
          api_version: finalApiVersion,
          api_key_changed: values.api_key !== initialValues.api_key,
          model_configurations: modelNamesForSave.map(
            (name): ModelConfigurationUpsertRequest => ({
              name,
              is_visible: visibleModels.includes(name),
              max_input_tokens: null,
            })
          ),
        };

        // test the configuration
        if (!isEqual(finalValues, initialValues)) {
          setIsTesting(true);

          const response = await fetch("/api/admin/llm/test", {
            method: "POST",
            headers: {
              "Content-Type": "application/json",
            },
            body: JSON.stringify({
              provider: llmProviderDescriptor.name,
              ...finalValues,
            }),
          });
          setIsTesting(false);

          if (!response.ok) {
            const errorMsg = (await response.json()).detail;
            setTestError(errorMsg);
            return;
          }
        }

        const response = await fetch(
          `${LLM_PROVIDERS_ADMIN_URL}${
            existingLlmProvider ? "" : "?is_creation=true"
          }`,
          {
            method: "PUT",
            headers: {
              "Content-Type": "application/json",
            },
            body: JSON.stringify({
              provider: llmProviderDescriptor.name,
              ...finalValues,
              fast_default_model_name:
                finalValues.fast_default_model_name ||
                finalValues.default_model_name,
            }),
          }
        );

        if (!response.ok) {
          const errorMsg = (await response.json()).detail;
          const fullErrorMsg = existingLlmProvider
            ? `Failed to update provider: ${errorMsg}`
            : `Failed to enable provider: ${errorMsg}`;
          if (setPopup) {
            setPopup({
              type: "error",
              message: fullErrorMsg,
            });
          } else {
            alert(fullErrorMsg);
          }
          return;
        }

        if (shouldMarkAsDefault) {
          const newLlmProvider = (await response.json()) as LLMProviderView;
          const setDefaultResponse = await fetch(
            `${LLM_PROVIDERS_ADMIN_URL}/${newLlmProvider.id}/default`,
            {
              method: "POST",
            }
          );
          if (!setDefaultResponse.ok) {
            const errorMsg = (await setDefaultResponse.json()).detail;
            const fullErrorMsg = `Failed to set provider as default: ${errorMsg}`;
            if (setPopup) {
              setPopup({
                type: "error",
                message: fullErrorMsg,
              });
            } else {
              alert(fullErrorMsg);
            }
            return;
          }
        }

        mutate(LLM_PROVIDERS_ADMIN_URL);
        onClose();

        const successMsg = existingLlmProvider
          ? "Provider updated successfully!"
          : "Provider enabled successfully!";
        if (!hideSuccess && setPopup) {
          setPopup({
            type: "success",
            message: successMsg,
          });
        } else {
          alert(successMsg);
        }

        setSubmitting(false);
      }}
    >
      {(formikProps) => (
        <Form className="gap-y-4 items-stretch mt-6">
          {!firstTimeConfiguration && (
            <TextFormField
              name="name"
              label="Display Name"
              subtext="A name which you can use to identify this provider when selecting it in the UI."
              placeholder="Display Name"
              disabled={existingLlmProvider ? true : false}
            />
          )}

          {llmProviderDescriptor.api_key_required && (
            <TextFormField
              small={firstTimeConfiguration}
              name="api_key"
              label="API Key"
              placeholder="API Key"
              type="password"
            />
          )}

          {llmProviderDescriptor.name === "azure" ? (
            <TextFormField
              small={firstTimeConfiguration}
              name="target_uri"
              label="Target URI"
              placeholder="https://your-resource.cognitiveservices.azure.com/openai/deployments/deployment-name/chat/completions?api-version=2025-01-01-preview"
              subtext="The complete Azure OpenAI endpoint URL including the API version as a query parameter"
            />
          ) : (
            <>
              {llmProviderDescriptor.api_base_required && (
                <TextFormField
                  small={firstTimeConfiguration}
                  name="api_base"
                  label="API Base"
                  placeholder="API Base"
                />
              )}

              {llmProviderDescriptor.api_version_required && (
                <TextFormField
                  small={firstTimeConfiguration}
                  name="api_version"
                  label="API Version"
                  placeholder="API Version"
                />
              )}
            </>
          )}

          {llmProviderDescriptor.custom_config_keys?.map((customConfigKey) => {
            if (customConfigKey.key_type === "text_input") {
              return (
                <div key={customConfigKey.name}>
                  <TextFormField
                    small={firstTimeConfiguration}
                    name={`custom_config.${customConfigKey.name}`}
                    optional={!customConfigKey.is_required}
                    label={customConfigKey.display_name}
                    subtext={
                      <ReactMarkdown components={{ a: customLinkRenderer }}>
                        {customConfigKey.description}
                      </ReactMarkdown>
                    }
                    placeholder={customConfigKey.default_value || undefined}
                    type={customConfigKey.is_secret ? "password" : "text"}
                  />
                </div>
              );
            } else if (customConfigKey.key_type === "file_input") {
              return (
                <FileUploadFormField
                  key={customConfigKey.name}
                  name={`custom_config.${customConfigKey.name}`}
                  label={customConfigKey.display_name}
                  subtext={customConfigKey.description || undefined}
                />
              );
            } else {
              throw new Error("Unreachable; there should only exist 2 options");
            }
          })}

          {/* Bedrock-specific fetch models button */}
          {llmProviderDescriptor.name === "bedrock" && (
            <div className="flex flex-col gap-2">
              <Button
                type="button"
                onClick={() =>
                  fetchBedrockModels(
                    formikProps.values,
                    formikProps.setFieldValue
                  )
                }
                disabled={
                  isFetchingModels ||
                  !formikProps.values.custom_config?.AWS_REGION_NAME
                }
                className="w-fit"
              >
                {isFetchingModels ? (
                  <>
                    <LoadingAnimation size="text-sm" />
                    <span className="ml-2">Fetching Models...</span>
                  </>
                ) : (
                  "Fetch Available Models for Region"
                )}
              </Button>

              {fetchModelsError && (
                <Text className="text-red-600 text-sm">{fetchModelsError}</Text>
              )}

              <Text className="text-sm text-gray-600">
                Enter your AWS region, then click this button to fetch available
                Bedrock models.
                <br />
                If you&apos;re updating your existing provider, you&apos;ll need
                to click this button to fetch the latest models.
              </Text>
            </div>
          )}

          {!firstTimeConfiguration && (
            <>
              <Separator />

              {llmProviderDescriptor.model_configurations.length > 0 ? (
                <SelectorFormField
                  name="default_model_name"
                  subtext="The model to use by default for this provider unless otherwise specified."
                  label="Default Model"
                  options={(
                    availableModels.length > 0
                      ? availableModels
                      : llmProviderDescriptor.model_configurations.map(
                          (m) => m.name
                        )
                  ).map((name) => ({
                    // don't clean up names here to give admins descriptive names / handle duplicates
                    // like us.anthropic.claude-3-7-sonnet-20250219-v1:0 and anthropic.claude-3-7-sonnet-20250219-v1:0
                    name,
                    value: name,
                  }))}
                  maxHeight="max-h-56"
                />
              ) : (
                <TextFormField
                  name="default_model_name"
                  subtext="The model to use by default for this provider unless otherwise specified."
                  label="Default Model"
                  placeholder="E.g. gpt-4"
                />
              )}

              {llmProviderDescriptor.name === "ollama" && (
                <div className="mt-2">
                  <FetchOllamaModelsButton
                    apiBase={
                      // Use the api_base field; if empty, default to localhost
                      (formikProps.values as any).api_base || "http://localhost:11434"
                    }
                    setModels={(models) => {
                      setAvailableModels(models);
                      const values: any = formikProps.values;
                      // Ensure default_model_name is part of the list
                      if (!models.includes(values.default_model_name)) {
                        formikProps.setFieldValue(
                          "default_model_name",
                          models[0] || ""
                        );
                      }
                      // Update selected_model_names to the fetched models by default
                      formikProps.setFieldValue("selected_model_names", models);
                    }}
                    setPopup={(p) => (setPopup ? setPopup(p) : undefined)}
                  />
                </div>
              )}

              {llmProviderDescriptor.deployment_name_required && (
                <TextFormField
                  name="deployment_name"
                  label="Deployment Name"
                  placeholder="Deployment Name"
                />
              )}

              {!llmProviderDescriptor.single_model_supported &&
                (llmProviderDescriptor.model_configurations.length > 0 ? (
                  <SelectorFormField
                    name="fast_default_model_name"
                    subtext={`The model to use for lighter flows like \`LLM Chunk Filter\`
            for this provider. If \`Default\` is specified, will use
            the Default Model configured above.`}
                    label="[Optional] Fast Model"
                    options={(
                      availableModels.length > 0
                        ? availableModels
                        : llmProviderDescriptor.model_configurations.map(
                            (m) => m.name
                          )
                    ).map((name) => ({
                      // don't clean up names here to give admins descriptive names / handle duplicates
                      // like us.anthropic.claude-3-7-sonnet-20250219-v1:0 and anthropic.claude-3-7-sonnet-20250219-v1:0
                      name,
                      value: name,
                    }))}
                    includeDefault
                    maxHeight="max-h-56"
                  />
                ) : (
                  <TextFormField
                    name="fast_default_model_name"
                    subtext={`The model to use for lighter flows like \`LLM Chunk Filter\`
            for this provider. If \`Default\` is specified, will use
            the Default Model configured above.`}
                    label="[Optional] Fast Model"
                    placeholder="E.g. gpt-4"
                  />
                ))}

              <>
                <Separator />
                <AdvancedOptionsToggle
                  showAdvancedOptions={showAdvancedOptions}
                  setShowAdvancedOptions={setShowAdvancedOptions}
                />
                {showAdvancedOptions && (
                  <>
                    {llmProviderDescriptor.model_configurations.length > 0 && (
                      <div className="w-full">
                        <MultiSelectField
                          selectedInitially={
                            (formikProps.values as any).selected_model_names ?? []
                          }
                          name="selected_model_names"
                          label="Display Models"
                          subtext="Select the models to make available to users. Unselected models will not be available."
                          options={(
                            availableModels.length > 0
                              ? availableModels
                              : llmProviderDescriptor.model_configurations.map(
                                  (m) => m.name
                                )
                          ).map((name) => ({
                            value: name,
                            // don't clean up names here to give admins descriptive names / handle duplicates
                            // like us.anthropic.claude-3-7-sonnet-20250219-v1:0 and anthropic.claude-3-7-sonnet-20250219-v1:0
                            label: name,
                          }))}
                          onChange={(selected) =>
                            formikProps.setFieldValue(
                              "selected_model_names",
                              selected
                            )
                          }
                        />
                      </div>
                    )}
                    <IsPublicGroupSelector
                      formikProps={formikProps}
                      objectName="LLM Provider"
                      publicToWhom="Users"
                      enforceGroupSelection={true}
                    />
                  </>
                )}
              </>
            </>
          )}

          {/* NOTE: this is above the test button to make sure it's visible */}
          {testError && <Text className="text-error mt-2">{testError}</Text>}

          <div className="flex w-full mt-4">
            <Button type="submit" variant="submit">
              {isTesting ? (
                <LoadingAnimation text="Testing" />
              ) : existingLlmProvider ? (
                "Update"
              ) : (
                "Enable"
              )}
            </Button>
            {existingLlmProvider && (
              <Button
                type="button"
                variant="destructive"
                className="ml-3"
                icon={FiTrash}
                onClick={async () => {
                  const response = await fetch(
                    `${LLM_PROVIDERS_ADMIN_URL}/${existingLlmProvider.id}`,
                    {
                      method: "DELETE",
                    }
                  );
                  if (!response.ok) {
                    const errorMsg = (await response.json()).detail;
                    alert(`Failed to delete provider: ${errorMsg}`);
                    return;
                  }

                  // If the deleted provider was the default, set the first remaining provider as default
                  const remainingProvidersResponse = await fetch(
                    LLM_PROVIDERS_ADMIN_URL
                  );
                  if (remainingProvidersResponse.ok) {
                    const remainingProviders =
                      await remainingProvidersResponse.json();

                    if (remainingProviders.length > 0) {
                      const setDefaultResponse = await fetch(
                        `${LLM_PROVIDERS_ADMIN_URL}/${remainingProviders[0].id}/default`,
                        {
                          method: "POST",
                        }
                      );
                      if (!setDefaultResponse.ok) {
                        console.error("Failed to set new default provider");
                      }
                    }
                  }

                  mutate(LLM_PROVIDERS_ADMIN_URL);
                  onClose();
                }}
              >
                Delete
              </Button>
            )}
          </div>
        </Form>
      )}
    </Formik>
  );
}<|MERGE_RESOLUTION|>--- conflicted
+++ resolved
@@ -49,12 +49,11 @@
 
   const [isTesting, setIsTesting] = useState(false);
   const [testError, setTestError] = useState<string>("");
-<<<<<<< HEAD
+
   const [availableModels, setAvailableModels] = useState<string[]>([]);
-=======
   const [isFetchingModels, setIsFetchingModels] = useState(false);
   const [fetchModelsError, setFetchModelsError] = useState<string>("");
->>>>>>> 172e5f0e
+
 
   const [showAdvancedOptions, setShowAdvancedOptions] = useState(false);
 
