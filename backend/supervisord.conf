--- conflicted
+++ resolved
@@ -31,11 +31,7 @@
     --prefetch-multiplier=1 
     --loglevel=INFO 
     --logfile=/var/log/celery_worker_primary_supervisor.log 
-<<<<<<< HEAD
-    -n primary@%%n 
-=======
     --hostname=primary@%%n 
->>>>>>> b3c367d0
     -Q celery
 environment=LOG_FILE_NAME=celery_worker_primary
 redirect_stderr=true
@@ -50,11 +46,7 @@
     --prefetch-multiplier=8 
     --loglevel=INFO 
     --logfile=/var/log/celery_worker_light_supervisor.log 
-<<<<<<< HEAD
-    -n light@%%n 
-=======
     --hostname=light@%%n 
->>>>>>> b3c367d0
     -Q vespa_metadata_sync,connector_deletion
 environment=LOG_FILE_NAME=celery_worker_light
 redirect_stderr=true
@@ -69,11 +61,7 @@
     --prefetch-multiplier=1 
     --loglevel=INFO 
     --logfile=/var/log/celery_worker_heavy_supervisor.log 
-<<<<<<< HEAD
-    -n heavy@%%n
-=======
     --hostname=heavy@%%n
->>>>>>> b3c367d0
     -Q connector_pruning
 environment=LOG_FILE_NAME=celery_worker_heavy
 redirect_stderr=true
