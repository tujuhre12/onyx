--- conflicted
+++ resolved
@@ -39,11 +39,7 @@
 from onyx.file_store.models import ChatFileType
 from onyx.server.query_and_chat.models import ChatMessageDetail
 from onyx.server.query_and_chat.streaming_models import CitationDelta
-<<<<<<< HEAD
-from onyx.server.query_and_chat.streaming_models import CitationEnd
 from onyx.server.query_and_chat.streaming_models import CitationInfo
-=======
->>>>>>> ccde845e
 from onyx.server.query_and_chat.streaming_models import CitationStart
 from onyx.server.query_and_chat.streaming_models import CustomToolDelta
 from onyx.server.query_and_chat.streaming_models import CustomToolStart
@@ -53,7 +49,6 @@
 from onyx.server.query_and_chat.streaming_models import OverallStop
 from onyx.server.query_and_chat.streaming_models import Packet
 from onyx.server.query_and_chat.streaming_models import ReasoningDelta
-from onyx.server.query_and_chat.streaming_models import ReasoningEnd
 from onyx.server.query_and_chat.streaming_models import ReasoningStart
 from onyx.server.query_and_chat.streaming_models import SearchToolDelta
 from onyx.server.query_and_chat.streaming_models import SearchToolStart
@@ -363,10 +358,8 @@
             (
                 MessageStart,
                 MessageDelta,
-                MessageEnd,
                 ReasoningStart,
                 ReasoningDelta,
-                ReasoningEnd,
                 SectionEnd,
             ),
         ):
