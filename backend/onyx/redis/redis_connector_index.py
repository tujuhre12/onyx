--- conflicted
+++ resolved
@@ -33,13 +33,8 @@
     TERMINATE_TTL = 600
 
     # used to signal the overall workflow is still active
-<<<<<<< HEAD
     # it's impossible to get the exact state of the system at a single point in time
     # so we need a signal with a TTL to bridge gaps in our checks
-=======
-    # there are gaps in time between states where we need some slack
-    # to correctly transition
->>>>>>> e6258847
     ACTIVE_PREFIX = PREFIX + "_active"
     ACTIVE_TTL = 3600
 
