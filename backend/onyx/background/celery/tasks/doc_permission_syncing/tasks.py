--- conflicted
+++ resolved
@@ -207,7 +207,13 @@
         custom_task_id = f"{redis_connector.permissions.generator_task_key}_{uuid4()}"
 
         # set a basic fence to start
-        payload = RedisConnectorPermissionSyncPayload(started=None, celery_task_id=None)
+        redis_connector.permissions.set_active()
+        payload = RedisConnectorPermissionSyncPayload(
+            id=make_short_id(),
+            submitted=datetime.now(timezone.utc),
+            started=None,
+            celery_task_id=None,
+        )
         redis_connector.permissions.set_fence(payload)
 
         result = app.send_task(
@@ -221,20 +227,9 @@
             priority=OnyxCeleryPriority.HIGH,
         )
 
-<<<<<<< HEAD
-        # set a basic fence to start
-        payload = RedisConnectorPermissionSyncPayload(
-            id=make_short_id(),
-            submitted=datetime.now(timezone.utc),
-            started=None,
-            celery_task_id=result.id,
-        )
-
+        # fill in the celery task id
         redis_connector.permissions.set_active()
-=======
-        # fill in the celery task id
         payload.celery_task_id = result.id
->>>>>>> 24105254
         redis_connector.permissions.set_fence(payload)
     except Exception:
         task_logger.exception(f"Unexpected exception: cc_pair={cc_pair_id}")
