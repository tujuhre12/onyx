import re

from langchain.schema.messages import BaseMessage
from langchain.schema.messages import HumanMessage
from sqlalchemy.orm import Session

from onyx.agents.agent_search.dr.enums import ResearchAnswerPurpose
from onyx.agents.agent_search.dr.enums import ResearchType
from onyx.agents.agent_search.dr.models import AggregatedDRContext
from onyx.agents.agent_search.dr.models import IterationAnswer
from onyx.agents.agent_search.dr.models import OrchestrationClarificationInfo
from onyx.agents.agent_search.kb_search.graph_utils import build_document_context
from onyx.agents.agent_search.shared_graph_utils.operators import (
    dedup_inference_section_list,
)
from onyx.configs.constants import MessageType
from onyx.context.search.models import InferenceSection
from onyx.context.search.models import SavedSearchDoc
from onyx.context.search.utils import chunks_or_sections_to_search_docs
<<<<<<< HEAD
=======
from onyx.db.models import ChatMessage
from onyx.db.models import SearchDoc
>>>>>>> 16a4149a


CITATION_PREFIX = "CITE:"


def extract_document_citations(
    answer: str, claims: list[str]
) -> tuple[list[int], str, list[str]]:
    """
    Finds all citations of the form [1], [2, 3], etc. and returns the list of cited indices,
    as well as the answer and claims with the citations replaced with [<CITATION_PREFIX>1],
    etc., to help with citation deduplication later on.
    """
    citations: set[int] = set()

    # Pattern to match both single citations [1] and multiple citations [1, 2, 3]
    # This regex matches:
    # - \[(\d+)\] for single citations like [1]
    # - \[(\d+(?:,\s*\d+)*)\] for multiple citations like [1, 2, 3]
    pattern = re.compile(r"\[(\d+(?:,\s*\d+)*)\]")

    def _extract_and_replace(match: re.Match[str]) -> str:
        numbers = [int(num) for num in match.group(1).split(",")]
        citations.update(numbers)
        return "".join(f"[{CITATION_PREFIX}{num}]" for num in numbers)

    new_answer = pattern.sub(_extract_and_replace, answer)
    new_claims = [pattern.sub(_extract_and_replace, claim) for claim in claims]

    return list(citations), new_answer, new_claims


def aggregate_context(
    iteration_responses: list[IterationAnswer], include_documents: bool = True
) -> AggregatedDRContext:
    """
    Converts the iteration response into a single string with unified citations.
    For example,
        it 1: the answer is x [3][4]. {3: doc_abc, 4: doc_xyz}
        it 2: blah blah [1, 3]. {1: doc_xyz, 3: doc_pqr}
    Output:
        it 1: the answer is x [1][2].
        it 2: blah blah [2][3]
        [1]: doc_xyz
        [2]: doc_abc
        [3]: doc_pqr
    """
    # dedupe and merge inference section contents
    unrolled_inference_sections: list[InferenceSection] = []
    is_internet_marker_dict: dict[str, bool] = {}
    for iteration_response in sorted(
        iteration_responses,
        key=lambda x: (x.iteration_nr, x.parallelization_nr),
    ):

        iteration_tool = iteration_response.tool
        if iteration_tool == "InternetSearchTool":
            is_internet = True
        else:
            is_internet = False

        for cited_doc in iteration_response.cited_documents.values():
            unrolled_inference_sections.append(cited_doc)
            if cited_doc.center_chunk.document_id not in is_internet_marker_dict:
                is_internet_marker_dict[cited_doc.center_chunk.document_id] = (
                    is_internet
                )
            cited_doc.center_chunk.score = None  # None means maintain order

    global_documents = dedup_inference_section_list(unrolled_inference_sections)

    global_citations = {
        doc.center_chunk.document_id: i for i, doc in enumerate(global_documents, 1)
    }

    # build output string
    output_strings: list[str] = []
    global_iteration_responses: list[IterationAnswer] = []

    for iteration_response in sorted(
        iteration_responses,
        key=lambda x: (x.iteration_nr, x.parallelization_nr),
    ):
        # add basic iteration info
        output_strings.append(
            f"Iteration: {iteration_response.iteration_nr}, "
            f"Question {iteration_response.parallelization_nr}"
        )
        output_strings.append(f"Tool: {iteration_response.tool}")
        output_strings.append(f"Question: {iteration_response.question}")

        # get answer and claims with global citations
        answer_str = iteration_response.answer
        claims = iteration_response.claims or []

        iteration_citations: list[int] = []
        for local_number, cited_doc in iteration_response.cited_documents.items():
            global_number = global_citations[cited_doc.center_chunk.document_id]
            # translate local citations to global citations
            answer_str = answer_str.replace(
                f"[{CITATION_PREFIX}{local_number}]", f"[{global_number}]"
            )
            claims = [
                claim.replace(
                    f"[{CITATION_PREFIX}{local_number}]", f"[{global_number}]"
                )
                for claim in claims
            ]
            iteration_citations.append(global_number)

        # add answer, claims, and citation info
        if answer_str:
            output_strings.append(f"Answer: {answer_str}")
        if claims:
            output_strings.append(
                "Claims: " + "".join(f"\n  - {claim}" for claim in claims or [])
                or "No claims provided"
            )
        if not answer_str and not claims:
            output_strings.append(
                "Retrieved documents: "
                + (
                    "".join(
                        f"[{global_number}]"
                        for global_number in sorted(iteration_citations)
                    )
                    or "No documents retrieved"
                )
            )
        output_strings.append("\n---\n")

        # save global iteration response
        global_iteration_responses.append(
            IterationAnswer(
                tool=iteration_response.tool,
                tool_id=iteration_response.tool_id,
                iteration_nr=iteration_response.iteration_nr,
                parallelization_nr=iteration_response.parallelization_nr,
                question=iteration_response.question,
                reasoning=iteration_response.reasoning,
                answer=answer_str,
                cited_documents={
                    global_citations[doc.center_chunk.document_id]: doc
                    for doc in iteration_response.cited_documents.values()
                },
                background_info=iteration_response.background_info,
                claims=claims,
                additional_data=iteration_response.additional_data,
            )
        )

    # add document contents if requested
    if include_documents:
        if global_documents:
            output_strings.append("Cited document contents:")
        for doc in global_documents:
            output_strings.append(
                build_document_context(
                    doc, global_citations[doc.center_chunk.document_id]
                )
            )
            output_strings.append("\n---\n")

    return AggregatedDRContext(
        context="\n".join(output_strings),
        cited_documents=global_documents,
        is_internet_marker_dict=is_internet_marker_dict,
        global_iteration_responses=global_iteration_responses,
    )


def get_chat_history_string(chat_history: list[BaseMessage], max_messages: int) -> str:
    """
    Get the chat history (up to max_messages) as a string.
    """
    # get past max_messages USER, ASSISTANT message pairs
    past_messages = chat_history[-max_messages * 2 :]
    return (
        "...\n"
        if len(chat_history) > len(past_messages)
        else ""
        "\n".join(
            ("user" if isinstance(msg, HumanMessage) else "you")
            + f": {str(msg.content).strip()}"
            for msg in past_messages
        )
    )


def get_prompt_question(
    question: str, clarification: OrchestrationClarificationInfo | None
) -> str:
    if clarification:
        clarification_question = clarification.clarification_question
        clarification_response = clarification.clarification_response
        return (
            f"Initial User Question: {question}\n"
            f"(Clarification Question: {clarification_question}\n"
            f"User Response: {clarification_response})"
        )

    return question


def create_tool_call_string(tool_name: str, query_list: list[str]) -> str:
    """
    Create a string representation of the tool call.
    """
    questions_str = "\n  - ".join(query_list)
    return f"Tool: {tool_name}\n\nQuestions:\n{questions_str}"


def parse_plan_to_dict(plan_text: str) -> dict[str, str]:
    # Convert plan string to numbered dict format
    if not plan_text:
        return {}

    # Split by numbered items (1., 2., 3., etc. or 1), 2), 3), etc.)
    parts = re.split(r"(\d+[.)])", plan_text)
    plan_dict = {}

    for i in range(
        1, len(parts), 2
    ):  # Skip empty first part, then take number and text pairs
        if i + 1 < len(parts):
            number = parts[i].rstrip(".)")  # Remove the dot or parenthesis
            text = parts[i + 1].strip()
            if text:  # Only add if there's actual content
                plan_dict[number] = text

    return plan_dict


def convert_inference_sections_to_search_docs(
    inference_sections: list[InferenceSection],
    is_internet: bool = False,
) -> list[SavedSearchDoc]:
    # Convert InferenceSections to SavedSearchDocs
    search_docs = chunks_or_sections_to_search_docs(inference_sections)
    for search_doc in search_docs:
        search_doc.is_internet = is_internet

    retrieved_saved_search_docs = [
        SavedSearchDoc.from_search_doc(search_doc, db_doc_id=0)
        for search_doc in search_docs
    ]
<<<<<<< HEAD
    return retrieved_saved_search_docs
=======
    return retrieved_saved_search_docs


def update_db_session_with_messages(
    db_session: Session,
    chat_message_id: int,
    chat_session_id: str,
    is_agentic: bool | None,
    message: str | None = None,
    message_type: str | None = None,
    token_count: int | None = None,
    rephrased_query: str | None = None,
    prompt_id: int | None = None,
    citations: dict[str | int, int] | None = None,
    error: str | None = None,
    alternate_assistant_id: int | None = None,
    overridden_model: str | None = None,
    research_type: str | None = None,
    research_plan: dict[str, str] | None = None,
    final_documents: list[SearchDoc] | None = None,
    update_parent_message: bool = True,
    research_answer_purpose: ResearchAnswerPurpose | None = None,
) -> None:

    chat_message = (
        db_session.query(ChatMessage)
        .filter(
            ChatMessage.id == chat_message_id,
            ChatMessage.chat_session_id == chat_session_id,
        )
        .first()
    )
    if not chat_message:
        raise ValueError("Chat message with id not found")  # should never happen

    if message:
        chat_message.message = message
    if message_type:
        chat_message.message_type = MessageType(message_type)
    if token_count:
        chat_message.token_count = token_count
    if rephrased_query:
        chat_message.rephrased_query = rephrased_query
    if prompt_id:
        chat_message.prompt_id = prompt_id
    if citations:
        # Convert string keys to integers to match database field type
        chat_message.citations = {int(k): v for k, v in citations.items()}
    if error:
        chat_message.error = error
    if alternate_assistant_id:
        chat_message.alternate_assistant_id = alternate_assistant_id
    if overridden_model:
        chat_message.overridden_model = overridden_model
    if research_type:
        chat_message.research_type = ResearchType(research_type)
    if research_plan:
        chat_message.research_plan = research_plan
    if final_documents:
        chat_message.search_docs = final_documents
    if is_agentic:
        chat_message.is_agentic = is_agentic

    if research_answer_purpose:
        chat_message.research_answer_purpose = research_answer_purpose

    if update_parent_message:
        parent_chat_message = (
            db_session.query(ChatMessage)
            .filter(ChatMessage.id == chat_message.parent_message)
            .first()
        )
        if parent_chat_message:
            parent_chat_message.latest_child_message = chat_message.id

    return
>>>>>>> 16a4149a
<|MERGE_RESOLUTION|>--- conflicted
+++ resolved
@@ -17,11 +17,8 @@
 from onyx.context.search.models import InferenceSection
 from onyx.context.search.models import SavedSearchDoc
 from onyx.context.search.utils import chunks_or_sections_to_search_docs
-<<<<<<< HEAD
-=======
 from onyx.db.models import ChatMessage
 from onyx.db.models import SearchDoc
->>>>>>> 16a4149a
 
 
 CITATION_PREFIX = "CITE:"
@@ -268,9 +265,6 @@
         SavedSearchDoc.from_search_doc(search_doc, db_doc_id=0)
         for search_doc in search_docs
     ]
-<<<<<<< HEAD
-    return retrieved_saved_search_docs
-=======
     return retrieved_saved_search_docs
 
 
@@ -346,5 +340,4 @@
         if parent_chat_message:
             parent_chat_message.latest_child_message = chat_message.id
 
-    return
->>>>>>> 16a4149a
+    return