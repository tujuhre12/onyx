--- conflicted
+++ resolved
@@ -14,22 +14,11 @@
     tail = MASKING_LENGTH // 5
     head = MASKING_LENGTH - tail
     return f"{s[:head]}…{s[-tail:]}[TRUNCATED {len(s)} chars to {MASKING_LENGTH}]"
-<<<<<<< HEAD
-
-
-def _should_mask(data: Any) -> bool:
-    return len(str(data)) > MASKING_LENGTH
-=======
->>>>>>> d186d8e8
 
 
 def _mask(data: Any) -> Any:
     """Mask data if it exceeds the maximum length threshold."""
-<<<<<<< HEAD
-    if not _should_mask(data):
-=======
     if len(str(data)) <= MASKING_LENGTH:
->>>>>>> d186d8e8
         return data
     return _truncate_str(str(data))
 
